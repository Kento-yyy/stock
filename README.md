--- conflicted
+++ resolved
@@ -104,13 +104,9 @@
 - `service-worker.js` — オフライン用の Service Worker
 - `manifest.webmanifest` — PWA 用マニフェスト
 - `proxy/worker.js` — Cloudflare Workers 用プロキシ API (任意)
-<<<<<<< HEAD
 - `portfolio.csv` — 銘柄と保有株数を CSV で管理するファイル。`report.html` と `portfolio.html` で読み込まれます
 - `portfolio.html` — `portfolio.csv` を読み込んで表示する簡易ページ
-=======
-- `portfolio.csv` — ポートフォリオデータのサンプル CSV
-- `portfolio.html` — `portfolio.csv` を読み込んで表示するシンプルなページ
->>>>>>> 1110e9ab
+
 
 ## 使い方
 1. GitHub Pages など任意の静的ホスティングに本リポジトリを配置します。
